[tox]
envlist=
    py27-django{17,18,19,110,111},
    py33-django{17,18},
    py34-django{17,18,19,110,111},
    # py33-django-dev,
    coverage,
    docs,

[testenv]
<<<<<<< HEAD
deps = django-polymorphic
=======
deps =
    django14: Django >= 1.4,<1.5
    django15: Django >= 1.5,<1.6
    django16: Django >= 1.6,<1.7
>>>>>>> 8b85e25a
    django17: Django >= 1.7,<1.8
    django18: Django >= 1.8,<1.9
    django19: Django >= 1.9,<1.10
    django110: Django >= 1.10,<1.11
    django111: Django >= 1.11,<1.12
    django-dev: https://github.com/django/django/tarball/master
commands=
    python runtests.py

[testenv:docs]
changedir=docs
deps=
  django==1.9
  Sphinx
commands=sphinx-build -W -b html -d {envtmpdir}/doctrees . {envtmpdir}/html

[testenv:coverage]
basepython=python3.3
deps=
    django==1.8.0
    coverage
commands=
    coverage erase
    coverage run --source=any_urlfield runtests.py
    coverage report<|MERGE_RESOLUTION|>--- conflicted
+++ resolved
@@ -8,14 +8,7 @@
     docs,
 
 [testenv]
-<<<<<<< HEAD
-deps = django-polymorphic
-=======
 deps =
-    django14: Django >= 1.4,<1.5
-    django15: Django >= 1.5,<1.6
-    django16: Django >= 1.6,<1.7
->>>>>>> 8b85e25a
     django17: Django >= 1.7,<1.8
     django18: Django >= 1.8,<1.9
     django19: Django >= 1.9,<1.10
