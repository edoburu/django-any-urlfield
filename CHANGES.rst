<<<<<<< HEAD
Version 2.0 (in development)
----------------------------

* Added Python 3 support
* Allow passing callables to the form_field parameter of ``AnyUrlField.register_model``
=======
Version 1.0.12
--------------

* Implement ``AnyUrlField.__deepcopy__()`` to workaround Django < 1.7 issue,
  where ``__deepcopy__()`` is missing for ``MultiValueField`` classes.
>>>>>>> 089fad62


Version 1.0.11
--------------

* Improve external URL support (https, ftps, smb, etc..)
* Fix unnecessary query at registration of custom models.


Version 1.0.10
--------------

* Fix using ``AnyUrlField`` with ``blank=True``.
* Fix ``_has_changed`` is no longer used in django >= 1.6.0


Version 1.0.9
-------------

* Fixed exporting the value in the ``dumpdata`` command.


Version 1.0.8
-------------

* Use ``long()`` for ID's, not ``int()``.
* Improve ``ObjectDoesNotExist`` check in ``AnyUrlValue.__unicode__()``, to support model translations.


Version 1.0.7
-------------

* Fix using this widget with Django 1.6 alpha 1


Version 1.0.5
-------------

* Fix errors during south migration
* Fix errors when deleting rows in an inline formset which uses an ``AnyUrlField``.


Version 1.0.4
-------------

* Fix https URL support


Version 1.0.3
-------------

* Fix change detection, to support formsets and admin inlines.
* Fix widget alignment within a ``TabularInline``.


Version 1.0.2
-------------

* Fix ``setup.py`` code to generate translation files for the ``sdist``.
* Remove ``HorizonatalRadioFieldRenderer`` from the public API.


Version 1.0.1
-------------

* Use jQuery live events to support using the ``AnyUrlField`` in Django inlines.


Version 1.0.0
-------------

First PyPI release.

The module design has been stable for quite some time,
so it's time to release this module to the public.<|MERGE_RESOLUTION|>--- conflicted
+++ resolved
@@ -1,16 +1,15 @@
-<<<<<<< HEAD
 Version 2.0 (in development)
 ----------------------------
 
 * Added Python 3 support
 * Allow passing callables to the form_field parameter of ``AnyUrlField.register_model``
-=======
+
+
 Version 1.0.12
 --------------
 
 * Implement ``AnyUrlField.__deepcopy__()`` to workaround Django < 1.7 issue,
   where ``__deepcopy__()`` is missing for ``MultiValueField`` classes.
->>>>>>> 089fad62
 
 
 Version 1.0.11
